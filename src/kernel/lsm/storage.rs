use crate::kernel::io::IoType;
use crate::kernel::lsm::compactor::{CompactTask, Compactor, LEVEL_0};
use crate::kernel::lsm::iterator::full_iter::FullIter;
use crate::kernel::lsm::mem_table::{KeyValue, MemTable, TableInner};
use crate::kernel::lsm::mvcc::Transaction;
use crate::kernel::lsm::table::scope::Scope;
use crate::kernel::lsm::table::ss_table::block;
use crate::kernel::lsm::table::TableType;
use crate::kernel::lsm::trigger::TriggerType;
use crate::kernel::lsm::version;
use crate::kernel::lsm::version::status::VersionStatus;
use crate::kernel::lsm::version::Version;
use crate::kernel::Result;
use crate::kernel::{lock_or_time_out, Storage, DEFAULT_LOCK_FILE};
use crate::KernelError;
use async_trait::async_trait;
use bytes::Bytes;
use chrono::Local;
use fslock::LockFile;
use parking_lot::MutexGuard;
use skiplist::SkipMap;
use std::fs;
use std::path::PathBuf;
use std::sync::atomic::{AtomicI64, Ordering};
use std::sync::Arc;
use tokio::sync::mpsc::error::TrySendError;
use tokio::sync::mpsc::{channel, Sender};
use tokio::sync::oneshot;
use tracing::{error, info};

pub(crate) const BANNER: &str = "
█████   ████  ███            ██████████   ███████████
▒▒███   ███▒  ▒▒▒            ▒▒███▒▒▒▒███ ▒▒███▒▒▒▒▒███
 ▒███  ███    ████  ████████  ▒███   ▒▒███ ▒███    ▒███
 ▒███████    ▒▒███ ▒▒███▒▒███ ▒███    ▒███ ▒██████████
 ▒███▒▒███    ▒███  ▒███ ▒███ ▒███    ▒███ ▒███▒▒▒▒▒███
 ▒███ ▒▒███   ▒███  ▒███ ▒███ ▒███    ███  ▒███    ▒███
 █████ ▒▒████ █████ ▒███████  ██████████   ███████████
▒▒▒▒▒   ▒▒▒▒ ▒▒▒▒▒  ▒███▒▒▒  ▒▒▒▒▒▒▒▒▒▒   ▒▒▒▒▒▒▒▒▒▒▒
                    ▒███
                    █████
                   ▒▒▒▒▒
Version: 0.1.1-alpha.0";

pub(crate) const DEFAULT_MINOR_THRESHOLD_WITH_SIZE_WITH_MEM: usize = 2 * 1024 * 1024;

pub(crate) const DEFAULT_SST_FILE_SIZE: usize = 2 * 1024 * 1024;

pub(crate) const DEFAULT_MAJOR_THRESHOLD_WITH_SST_SIZE: usize = 10;

pub(crate) const DEFAULT_LEVEL_SST_MAGNIFICATION: usize = 10;

pub(crate) const DEFAULT_DESIRED_ERROR_PROB: f64 = 0.05;

pub(crate) const DEFAULT_BLOCK_CACHE_SIZE: usize = 3200;

pub(crate) const DEFAULT_TABLE_CACHE_SIZE: usize = 1024;

pub(crate) const DEFAULT_WAL_THRESHOLD: usize = 20;

pub(crate) const DEFAULT_WAL_IO_TYPE: IoType = IoType::Buf;

static SEQ_COUNT: AtomicI64 = AtomicI64::new(1);

static GEN_BUF: AtomicI64 = AtomicI64::new(0);

/// 基于LSM的KV Store存储内核
/// Leveled Compaction压缩算法
pub struct KipStorage {
    inner: Arc<StoreInner>,
    /// 多进程文件锁
    /// 避免多进程进行数据读写
    lock_file: LockFile,
    /// Compactor 通信器
    compactor_tx: Sender<CompactTask>,
}

pub(crate) struct StoreInner {
    /// MemTable
    /// https://zhuanlan.zhihu.com/p/79064869
    pub(crate) mem_table: MemTable,
    /// VersionVec
    /// 用于管理内部多版本状态
    pub(crate) ver_status: VersionStatus,
    /// LSM全局参数配置
    pub(crate) config: Config,
}

impl StoreInner {
    pub(crate) async fn new(config: Config) -> Result<Self> {
        let mem_table = MemTable::new(&config)?;

        // 初始化wal日志
        let ver_status =
            VersionStatus::load_with_path(config.clone(), mem_table.log_loader_clone())?;

        Ok(StoreInner {
            mem_table,
            ver_status,
            config,
        })
    }
}

#[async_trait]
impl Storage for KipStorage {
    #[inline]
    fn name() -> &'static str
    where
        Self: Sized,
    {
        "LSMStore made in Kould"
    }

    #[inline]
    async fn open(path: impl Into<PathBuf> + Send) -> Result<Self> {
        KipStorage::open_with_config(Config::new(path.into())).await
    }

    #[inline]
    async fn flush(&self) -> Result<()> {
        let (tx, rx) = oneshot::channel();

        self.compactor_tx.send(CompactTask::Flush(Some(tx))).await?;

        rx.await.map_err(|_| KernelError::ChannelClose)?;

        Ok(())
    }

    #[inline]
    async fn set(&self, key: &[u8], value: Bytes) -> Result<()> {
        self.append_cmd_data((Bytes::copy_from_slice(key), Some(value)))
            .await
    }

    #[inline]
    async fn get(&self, key: &[u8]) -> Result<Option<Bytes>> {
        if let Some(value) = self.mem_table().find(key) {
            return Ok(Some(value));
        }

        if let Some(value) = self.current_version().await.query(key)? {
            return Ok(Some(value));
        }

        Ok(None)
    }

    #[inline]
    async fn remove(&self, key: &[u8]) -> Result<()> {
        match self.get(key).await? {
            Some(_) => {
                self.append_cmd_data((Bytes::copy_from_slice(key), None))
                    .await
            }
            None => Err(KernelError::KeyNotFound),
        }
    }

    #[inline]
    async fn size_of_disk(&self) -> Result<u64> {
        Ok(self.current_version().await.size_of_disk())
    }

    #[inline]
    async fn len(&self) -> Result<usize> {
        Ok(self.current_version().await.len() + self.mem_table().len())
    }

    #[inline]
    async fn is_empty(&self) -> bool {
        self.current_version().await.is_empty() && self.mem_table().is_empty()
    }
}

impl Drop for KipStorage {
    #[inline]
    #[allow(clippy::expect_used)]
    fn drop(&mut self) {
        self.lock_file.unlock().expect("LockFile unlock failed!");
    }
}

impl KipStorage {
    /// 追加数据
    async fn append_cmd_data(&self, data: KeyValue) -> Result<()> {
        if self.mem_table().insert_data(data)? {
            if let Err(TrySendError::Closed(_)) =
                self.compactor_tx.try_send(CompactTask::Flush(None))
            {
                return Err(KernelError::ChannelClose);
            }
        }

        Ok(())
    }

    /// 使用Config进行LsmStore初始化
    #[inline]
    pub async fn open_with_config(config: Config) -> Result<Self>
    where
        Self: Sized,
    {
        info!("{}", BANNER);
        Gen::init();
        // 若lockfile的文件夹路径不存在则创建
        fs::create_dir_all(&config.dir_path)?;
        let lock_file = lock_or_time_out(&config.path().join(DEFAULT_LOCK_FILE)).await?;
        let inner = Arc::new(StoreInner::new(config.clone()).await?);
        let mut compactor = Compactor::new(Arc::clone(&inner));
        let (task_tx, mut task_rx) = channel(1);

        let _ignore = tokio::spawn(async move {
            while let Some(task) = task_rx.recv().await {
                match task {
                    CompactTask::Manual(scope) => {
                        if let Err(err) = compactor.major_compaction(LEVEL_0, scope, vec![]).await {
                            error!("[Compactor][manual compaction][error happen]: {:?}", err);
                        }
                    }
                    CompactTask::Flush(option_tx) => {
                        if let Err(err) = compactor.check_then_compaction(option_tx).await {
                            error!("[Compactor][compaction][error happen]: {:?}", err);
                        }
                    }
                }
            }
        });

        Ok(KipStorage {
            inner,
            lock_file,
            compactor_tx: task_tx,
        })
    }

    fn mem_table(&self) -> &MemTable {
        &self.inner.mem_table
    }

    pub(crate) async fn current_version(&self) -> Arc<Version> {
        self.inner.ver_status.current().await
    }

    /// 创建事务
    #[inline]
    pub async fn new_transaction(&self) -> Transaction {
        let _ = self.mem_table().tx_count.fetch_add(1, Ordering::Release);

        Transaction {
            store_inner: Arc::clone(&self.inner),
            version: self.current_version().await,
            compactor_tx: self.compactor_tx.clone(),

            seq_id: Sequence::create(),
            writer_buf: SkipMap::new(),
        }
    }

    #[inline]
    pub async fn guard(&self) -> Result<Guard> {
        let version = self.current_version().await;

        Ok(Guard {
            _inner: self.mem_table().inner_with_lock(),
            _version: version,
        })
    }

<<<<<<< HEAD
    #[inline]
    pub async fn manual_compaction(&self, min: Bytes, max: Bytes) -> Result<()> {
        self.compactor_tx
            .send(CompactTask::Manual(Scope::from_key(0, min, max)))
            .await?;
=======
    #[allow(dead_code)]
    async fn flush_background(&self) -> Result<()> {
        self.compactor_tx.send(CompactTask::Flush(None)).await?;
>>>>>>> b864be0d

        Ok(())
    }
}

pub struct Guard<'a> {
    _inner: MutexGuard<'a, TableInner>,
    _version: Arc<Version>,
}

impl<'a> Guard<'a> {
    #[inline]
    pub fn iter(&'a self) -> Result<FullIter<'a>> {
        FullIter::new(&self._inner, &self._version)
    }
}

#[derive(Debug, Clone)]
pub struct Config {
    /// 数据目录地址
    pub(crate) dir_path: PathBuf,
    /// 各层级对应Table类型
    /// Tips: SkipTable仅可使用于Level 0之中，否则会因为Level 0外不支持WAL恢复而导致停机后丢失数据
    pub(crate) level_table_type: [TableType; 7],
    /// WAL数量阈值
    pub(crate) wal_threshold: usize,
    /// SSTable文件大小
    pub(crate) sst_file_size: usize,
    /// Minor触发器与阈值
    pub(crate) minor_trigger_with_threshold: (TriggerType, usize),
    /// Major压缩触发阈值
    pub(crate) major_threshold_with_sst_size: usize,
    /// 每级SSTable数量倍率
    pub(crate) level_sst_magnification: usize,
    /// 布隆过滤器 期望的错误概率
    pub(crate) desired_error_prob: f64,
    /// Block数据块缓存的数量
    /// 由于使用ShardingCache作为并行，以16为单位
    pub(crate) block_cache_size: usize,
    /// 用于缓存SSTable
    pub(crate) table_cache_size: usize,
    /// WAL写入类型
    /// 直写: Direct
    /// 异步: Buf、Mmap
    pub(crate) wal_io_type: IoType,
    /// 每个Block之间的大小, 单位为B
    pub(crate) block_size: usize,
    /// DataBloc的前缀压缩Restart间隔
    pub(crate) data_restart_interval: usize,
    /// IndexBloc的前缀压缩Restart间隔
    pub(crate) index_restart_interval: usize,
    /// VersionLog触发快照化的运行时计量阈值
    pub(crate) ver_log_snapshot_threshold: usize,
}

impl Config {
    #[inline]
    pub fn new(path: impl Into<PathBuf> + Send) -> Config {
        Config {
            dir_path: path.into(),
            level_table_type: [TableType::SortedString; 7],
            wal_threshold: DEFAULT_WAL_THRESHOLD,
            sst_file_size: DEFAULT_SST_FILE_SIZE,
            minor_trigger_with_threshold: (
                TriggerType::SizeOfMem,
                DEFAULT_MINOR_THRESHOLD_WITH_SIZE_WITH_MEM,
            ),
            major_threshold_with_sst_size: DEFAULT_MAJOR_THRESHOLD_WITH_SST_SIZE,
            level_sst_magnification: DEFAULT_LEVEL_SST_MAGNIFICATION,
            desired_error_prob: DEFAULT_DESIRED_ERROR_PROB,
            block_cache_size: DEFAULT_BLOCK_CACHE_SIZE,
            table_cache_size: DEFAULT_TABLE_CACHE_SIZE,
            wal_io_type: DEFAULT_WAL_IO_TYPE,
            block_size: block::DEFAULT_BLOCK_SIZE,
            data_restart_interval: block::DEFAULT_DATA_RESTART_INTERVAL,
            index_restart_interval: block::DEFAULT_INDEX_RESTART_INTERVAL,
            ver_log_snapshot_threshold: version::DEFAULT_VERSION_LOG_THRESHOLD,
        }
    }

    pub(crate) fn path(&self) -> &PathBuf {
        &self.dir_path
    }

    #[inline]
    pub fn enable_level_0_memorization(mut self) -> Self {
        self.level_table_type[0] = TableType::Skip;
        self
    }

    #[inline]
    pub fn dir_path(mut self, dir_path: PathBuf) -> Self {
        self.dir_path = dir_path;
        self
    }

    #[inline]
    pub fn level_table_type(mut self, level: usize, table_type: TableType) -> Self {
        self.level_table_type[level] = table_type;
        self
    }

    #[inline]
    pub fn minor_trigger_with_threshold(
        mut self,
        trigger_type: TriggerType,
        threshold: usize,
    ) -> Self {
        self.minor_trigger_with_threshold = (trigger_type, threshold);
        self
    }

    #[inline]
    pub fn block_size(mut self, block_size: usize) -> Self {
        self.block_size = block_size;
        self
    }

    #[inline]
    pub fn data_restart_interval(mut self, data_restart_interval: usize) -> Self {
        self.data_restart_interval = data_restart_interval;
        self
    }

    #[inline]
    pub fn index_restart_interval(mut self, index_restart_interval: usize) -> Self {
        self.index_restart_interval = index_restart_interval;
        self
    }

    #[inline]
    pub fn wal_threshold(mut self, wal_threshold: usize) -> Self {
        self.wal_threshold = wal_threshold;
        self
    }

    #[inline]
    pub fn sst_file_size(mut self, sst_file_size: usize) -> Self {
        self.sst_file_size = sst_file_size;
        self
    }

    #[inline]
    pub fn major_threshold_with_sst_size(mut self, major_threshold_with_sst_size: usize) -> Self {
        self.major_threshold_with_sst_size = major_threshold_with_sst_size;
        self
    }

    #[inline]
    pub fn level_sst_magnification(mut self, level_sst_magnification: usize) -> Self {
        self.level_sst_magnification = level_sst_magnification;
        self
    }

    #[inline]
    pub fn desired_error_prob(mut self, desired_error_prob: f64) -> Self {
        self.desired_error_prob = desired_error_prob;
        self
    }

    #[inline]
    pub fn block_cache_size(mut self, cache_size: usize) -> Self {
        self.block_cache_size = cache_size;
        self
    }

    #[inline]
    pub fn table_cache_size(mut self, cache_size: usize) -> Self {
        self.table_cache_size = cache_size;
        self
    }

    #[inline]
    pub fn wal_io_type(mut self, wal_io_type: IoType) -> Self {
        self.wal_io_type = wal_io_type;
        self
    }

    #[inline]
    pub fn ver_log_snapshot_threshold(mut self, ver_log_snapshot_threshold: usize) -> Self {
        self.ver_log_snapshot_threshold = ver_log_snapshot_threshold;
        self
    }
}

/// 插入时Sequence id生成器
///
/// 与`Gen`比较大的不同在于
/// - `Sequence`随着每次重启都会重置为0，而seq上限很高，可以在此次运行时生成有序且不相同的id
/// - `Gen`以时间戳为基础，每次保证每次重启都保证时间有序，但不足以作为Seq的生成，因为上限较低
pub(crate) struct Sequence {}

pub(crate) struct Gen {}

impl Sequence {
    pub(crate) fn create() -> i64 {
        SEQ_COUNT.fetch_add(1, Ordering::Relaxed)
    }
}

impl Gen {
    /// 将GEN_BUF初始化至当前时间戳
    ///
    /// 与create_gen相对应，需要将GEN初始化为当前时间戳
    pub(crate) fn init() {
        GEN_BUF.store(Local::now().timestamp_millis(), Ordering::Relaxed);
    }

    pub(crate) fn create() -> i64 {
        GEN_BUF.fetch_add(1, Ordering::Relaxed)
    }
}

#[cfg(test)]
mod tests {
    use crate::kernel::lsm::storage::{Config, Gen, KipStorage, Sequence};
    use crate::kernel::lsm::trigger::TriggerType;
    use crate::kernel::{Result, Storage};
    use bytes::Bytes;
    use itertools::Itertools;
    use std::thread::sleep;
    use std::time::{Duration, Instant};
    use tempfile::TempDir;

    #[test]
    fn test_seq_create() {
        let i_1 = Sequence::create();

        let i_2 = Sequence::create();

        assert!(i_1 < i_2);
    }

    #[test]
    #[ignore]
    fn test_gen_create_1000() {
        for _ in 0..1000 {
            test_gen_create()
        }
    }

    fn test_gen_create() {
        Gen::init();

        let i_1 = Gen::create();
        let i_2 = Gen::create();

        assert!(i_1 < i_2);

        sleep(Duration::from_millis(2));
        Gen::init();
        let i_3 = Gen::create();

        sleep(Duration::from_millis(1));
        Gen::init();
        let i_4 = Gen::create();

        println!("{i_1}");
        println!("{i_2}");
        println!("{i_3}");
        println!("{i_4}");

        assert!(i_3 > i_2);
        assert!(i_4 > i_3);
    }

    #[test]
    fn test_lsm_major_compactor() -> Result<()> {
        let temp_dir = TempDir::new().expect("unable to create temporary working directory");

        tokio_test::block_on(async move {
            let times = 30_000;

            let value = b"Stray birds of summer come to my window to sing and fly away.
            And yellow leaves of autumn, which have no songs, flutter and fall
            there with a sign.";

            let config = Config::new(temp_dir.path().to_str().unwrap())
                .major_threshold_with_sst_size(4)
                .level_sst_magnification(1)
                .minor_trigger_with_threshold(TriggerType::Count, 1000);
            let kv_store = KipStorage::open_with_config(config).await?;
            let mut vec_kv = Vec::new();

            for i in 0..times {
                let vec_u8 = bincode::serialize(&i)?;
                vec_kv.push((
                    Bytes::from(vec_u8.clone()),
                    Bytes::from(vec_u8.into_iter().chain(value.to_vec()).collect_vec()),
                ));
            }

            let start = Instant::now();

            assert_eq!(times % 1000, 0);

            for i in 0..times / 1000 {
                for j in 0..1000 {
                    kv_store
                        .set(&vec_kv[i * 1000 + j].0, vec_kv[i * 1000 + j].1.clone())
                        .await?
                }
                kv_store.flush().await?;
            }
            println!("[set_for][Time: {:?}]", start.elapsed());

            assert_eq!(kv_store.len().await?, times);

            let start = Instant::now();
            for i in 0..times {
                assert_eq!(kv_store.get(&vec_kv[i].0).await?, Some(vec_kv[i].1.clone()));
            }
            println!("[get_for][Time: {:?}]", start.elapsed());
            kv_store.flush().await?;

            Ok(())
        })
    }
}<|MERGE_RESOLUTION|>--- conflicted
+++ resolved
@@ -268,17 +268,18 @@
         })
     }
 
-<<<<<<< HEAD
     #[inline]
     pub async fn manual_compaction(&self, min: Bytes, max: Bytes) -> Result<()> {
         self.compactor_tx
             .send(CompactTask::Manual(Scope::from_key(0, min, max)))
             .await?;
-=======
+
+        Ok(())
+    }
+
     #[allow(dead_code)]
     async fn flush_background(&self) -> Result<()> {
         self.compactor_tx.send(CompactTask::Flush(None)).await?;
->>>>>>> b864be0d
 
         Ok(())
     }
