use std::fs;
use std::path::PathBuf;
use std::sync::Arc;
use std::sync::atomic::{AtomicI64, Ordering};
use std::time::Duration;
use async_trait::async_trait;
use chrono::Local;
use fslock::LockFile;
use tokio::select;
use tokio::sync::mpsc::{channel, Sender};
use tokio::sync::oneshot;
use tokio::time::sleep;
use tracing::error;
<<<<<<< HEAD
use crate::KernelError;
use crate::kernel::{CommandData, DEFAULT_LOCK_FILE, KVStore, lock_or_time_out};
=======
use crate::KvsError;
use crate::kernel::{DEFAULT_LOCK_FILE, KVStore, lock_or_time_out};
>>>>>>> 08af9499
use crate::kernel::io::FileExtension;
use crate::kernel::lsm::block;
use crate::kernel::lsm::compactor::{Compactor, CompactTask};
use crate::kernel::lsm::iterator::version_iter::VersionIter;
use crate::kernel::lsm::log::LogLoader;
use crate::kernel::lsm::mem_table::{InternalKey, KeyValue, MemMap, MemTable};
use crate::kernel::lsm::mvcc::Transaction;
use crate::kernel::lsm::version::{Version, VersionStatus};
use crate::kernel::Result;

pub(crate) const DEFAULT_MINOR_THRESHOLD_WITH_LEN: usize = 2333;

pub(crate) const DEFAULT_SST_FILE_SIZE: usize = 2 * 1024 * 1024;

pub(crate) const DEFAULT_MAJOR_THRESHOLD_WITH_SST_SIZE: usize = 10;

pub(crate) const DEFAULT_MAJOR_SELECT_FILE_SIZE: usize = 3;

pub(crate) const DEFAULT_LEVEL_SST_MAGNIFICATION: usize = 10;

pub(crate) const DEFAULT_DESIRED_ERROR_PROB: f64 = 0.05;

pub(crate) const DEFAULT_BLOCK_CACHE_SIZE: usize = 3200;

pub(crate) const DEFAULT_TABLE_CACHE_SIZE: usize = 112;

pub(crate) const DEFAULT_WAL_THRESHOLD: usize = 20;

pub(crate) const DEFAULT_COMPACTOR_CHECK_TIME: u64 = 100;

pub(crate) const DEFAULT_WAL_PATH: &str = "wal";

static SEQ_COUNT: AtomicI64 = AtomicI64::new(1);

static GEN_BUF: AtomicI64 = AtomicI64::new(0);

/// 基于LSM的KV Store存储内核
/// Leveled Compaction压缩算法
pub struct LsmStore {
    inner: Arc<StoreInner>,
    /// WAL载入器
    ///
    /// 用于异常停机时MemTable的恢复
    /// 同时当Level 0的SSTable异常时，可以尝试恢复
    /// `Config.wal_threshold`用于控制WalLoader的的SSTable数据日志个数
    /// 超出个数阈值时会清空最旧的一半日志
    pub(crate) wal: Arc<LogLoader>,
    /// 多进程文件锁
    /// 避免多进程进行数据读写
    lock_file: LockFile,
    /// Compactor 通信器
    compactor_tx: Sender<CompactTask>
}

pub(crate) struct StoreInner {
    /// MemTable
    /// https://zhuanlan.zhihu.com/p/79064869
    pub(crate) mem_table: MemTable,
    /// VersionVec
    /// 用于管理内部多版本状态
    pub(crate) ver_status: VersionStatus,
    /// LSM全局参数配置
    pub(crate) config: Config,
}

impl StoreInner {
    pub(crate) async fn new(config: Config) -> Result<(Self, LogLoader)> {
        Gen::init();

        let (wal, reload_data) = LogLoader::reload(
            config.clone(),
            DEFAULT_WAL_PATH,
            FileExtension::Log
        )?;
        // Q: 为什么INIT_SEQ作为Seq id?
        // A: 因为此处是当存在有停机异常时使用wal恢复数据,此处也不存在有Version(VersionStatus的初始化在此代码之后)
        // 因此不会影响Version的读取顺序
        let mem_map = MemMap::from_iter(
            reload_data.into_iter()
                .map(|(key, value)| (InternalKey::new_with_seq(key, 0), value))
        );

        // 初始化wal日志
        let ver_status = VersionStatus::load_with_path(config.clone().clone(), &wal).await?;

        let mem_table = MemTable::new(mem_map);

        Ok((StoreInner {
            mem_table,
            ver_status,
            config,
        }, wal))
    }
}

#[async_trait]
impl KVStore for LsmStore {
    #[inline]
    fn name() -> &'static str where Self: Sized {
        "LSMStore made in Kould"
    }

    #[inline]
    async fn open(path: impl Into<PathBuf> + Send) -> Result<Self> {
        LsmStore::open_with_config(Config::new(path.into())).await
    }

    #[inline]
    async fn flush(&self) -> Result<()> {
        self.flush_(false).await
    }

    #[inline]
    async fn set(&self, key: &[u8], value: Vec<u8>) -> Result<()> {
        self.append_cmd_data((key.to_vec(), Some(value))).await
    }

    #[inline]
    async fn get(&self, key: &[u8]) -> Result<Option<Vec<u8>>> {
        if let Some(value) = self.mem_table().find(key) {
            return Ok(Some(value));
        }

        if let Some(value) = self.current_version().await
            .find_data_for_ss_tables(key).await?
        {
            return Ok(Some(value));
        }

        Ok(None)
    }

    #[inline]
    async fn remove(&self, key: &[u8]) -> Result<()> {
        match self.get(key).await? {
<<<<<<< HEAD
            Some(_) => {
                self.append_cmd_data(
                   CommandData::remove(key.to_vec()), true
                ).await
            }
            None => { Err(KernelError::KeyNotFound) }
=======
            Some(_) => self.append_cmd_data((key.to_vec(), None)).await,
            None => Err(KvsError::KeyNotFound)
>>>>>>> 08af9499
        }
    }

    #[inline]
    async fn size_of_disk(&self) -> Result<u64> {
        Ok(self.current_version().await
            .get_size_of_disk())
    }

    #[inline]
    async fn len(&self) -> Result<usize> {
        Ok(self.current_version().await.get_len()
            + self.mem_table().len())
    }

    #[inline]
    async fn is_empty(&self) -> bool {
        self.current_version().await.is_empty()
            && self.mem_table().is_empty()
    }
}

impl Drop for LsmStore {
    #[inline]
    #[allow(clippy::expect_used)]
    fn drop(&mut self) {
        self.lock_file.unlock()
            .expect("LockFile unlock failed!");
    }
}

impl LsmStore {

    /// 追加数据
    async fn append_cmd_data(&self, data: KeyValue) -> Result<()> {
        // Wal与MemTable双写
        if self.is_enable_wal() {
            wal_put(
                &self.wal, data.clone(), !self.is_async_wal()
            ).await;
        }

        self.mem_table().insert_data(data)?;
        Ok(())
    }

    fn is_enable_wal(&self) -> bool {
        self.config().wal_enable
    }

    fn is_async_wal(&self) -> bool {
        self.config().wal_async_put_enable
    }

    /// 使用Config进行LsmStore初始化
    #[inline]
    pub async fn open_with_config(config: Config) -> Result<Self> where Self: Sized {
        // 若lockfile的文件夹路径不存在则创建
        fs::create_dir_all(&config.dir_path)?;
        let lock_file = lock_or_time_out(
            &config.path().join(DEFAULT_LOCK_FILE)
        ).await?;

        let (inner, wal) = StoreInner::new(config.clone()).await?;

        let inner = Arc::new(inner);
        let wal = Arc::new(wal);

        let mut compactor = Compactor::new(
            Arc::clone(&inner),
            Arc::clone(&wal),
        );

        let check_time = config.compactor_check_time;
        let (task_tx, mut task_rx) = channel(20);

        let _ignore = tokio::spawn(async move {
            loop {
                let option_task: Option<CompactTask> = select! {
                    option_task = task_rx.recv() => Some(option_task.unwrap_or(CompactTask::Drop)),
                    _ = sleep(Duration::from_millis(check_time)) => None,
                };
                if let Some(CompactTask::Flush(resp_tx, enable_caching)) = option_task {
                    compactor.check_then_compaction(enable_caching, Some(resp_tx)).await;
                } else {
                    compactor.check_then_compaction(true, None).await;
                }
            }
        });

        Ok(LsmStore { inner, wal, lock_file, compactor_tx: task_tx })
    }

    pub(crate) fn config(&self) -> &Config {
        &self.inner.config
    }

    pub(crate) fn wal(&self) -> &Arc<LogLoader> {
        &self.wal
    }

    fn mem_table(&self) -> &MemTable {
        &self.inner.mem_table
    }

    async fn current_version(&self) -> Arc<Version> {
        self.inner.ver_status.current().await
    }

    #[allow(clippy::expect_used)]
    pub(crate) async fn flush_(&self, is_drop: bool) -> Result<()> {
        let (tx, rx) = oneshot::channel();
        self.compactor_tx.send(CompactTask::Flush(tx, !is_drop)).await
            .expect("flush task send error!");

        self.wal.flush()?;
        rx.await.expect("flush task recv error!");

        Ok(())
    }

    /// 创建事务
    #[inline]
    pub async fn new_transaction(&self) -> Result<Transaction> {
        loop {
            if let Ok(inner) = self.mem_table().inner.read() {
                return Transaction::new(
                    self.config(),
                    self.current_version().await,
                    inner,
                    self.wal()
                );
            }
            std::hint::spin_loop();
        }
    }

    pub async fn disk_iter(&self) -> Result<VersionIter> {
        VersionIter::new(self.current_version().await).await
    }
}

#[derive(Debug, Clone)]
pub struct Config {
    /// 数据目录地址
    pub(crate) dir_path: PathBuf,
    /// WAL数量阈值
    pub(crate) wal_threshold: usize,
    /// SSTable文件大小
    pub(crate) sst_file_size: usize,
    /// Minor触发数据长度
    pub(crate) minor_threshold_with_len: usize,
    /// Major压缩触发阈值
    pub(crate) major_threshold_with_sst_size: usize,
    /// Major压缩选定文件数
    /// Major压缩时通过选定个别SSTable(即该配置项)进行下一级的SSTable选定，
    /// 并将确定范围的下一级SSTable再次对当前等级的SSTable进行范围判定，
    /// 找到最合理的上下级数据范围并压缩
    pub(crate) major_select_file_size: usize,
    /// 每级SSTable数量倍率
    pub(crate) level_sst_magnification: usize,
    /// 布隆过滤器 期望的错误概率
    pub(crate) desired_error_prob: f64,
    /// Block数据块缓存的数量
    /// 由于使用ShardingCache作为并行，以16为单位
    pub(crate) block_cache_size: usize,
    /// 用于缓存SSTable
    pub(crate) table_cache_size: usize,
    /// 开启wal日志写入
    /// 在开启状态时，会在SSTable文件读取失败时生效，避免数据丢失
    /// 不过在设备IO容易成为瓶颈，或使用多节点冗余写入时，建议关闭以提高写入性能
    pub(crate) wal_enable: bool,
    /// wal写入时开启异步写入
    /// 可以提高写入响应速度，但可能会导致wal日志在某种情况下并落盘慢于LSM内核而导致该条wal日志无效
    pub(crate) wal_async_put_enable: bool,
    /// Compactor循环检测时间
    /// 单位为毫秒
    pub(crate) compactor_check_time: u64,
    /// 每个Block之间的大小, 单位为B
    pub(crate) block_size: usize,
    /// DataBloc的前缀压缩Restart间隔
    pub(crate) data_restart_interval: usize,
    /// IndexBloc的前缀压缩Restart间隔
    pub(crate) index_restart_interval: usize,
}

impl Config {
    #[inline]
    pub fn new(path: impl Into<PathBuf> + Send) -> Config {
        Config {
            dir_path: path.into(),
            minor_threshold_with_len: DEFAULT_MINOR_THRESHOLD_WITH_LEN,
            wal_threshold: DEFAULT_WAL_THRESHOLD,
            sst_file_size: DEFAULT_SST_FILE_SIZE,
            major_threshold_with_sst_size: DEFAULT_MAJOR_THRESHOLD_WITH_SST_SIZE,
            major_select_file_size: DEFAULT_MAJOR_SELECT_FILE_SIZE,
            level_sst_magnification: DEFAULT_LEVEL_SST_MAGNIFICATION,
            desired_error_prob: DEFAULT_DESIRED_ERROR_PROB,
            block_cache_size: DEFAULT_BLOCK_CACHE_SIZE,
            table_cache_size: DEFAULT_TABLE_CACHE_SIZE,
            wal_enable: true,
            wal_async_put_enable: true,
            compactor_check_time: DEFAULT_COMPACTOR_CHECK_TIME,
            block_size: block::DEFAULT_BLOCK_SIZE,
            data_restart_interval: block::DEFAULT_DATA_RESTART_INTERVAL,
            index_restart_interval: block::DEFAULT_INDEX_RESTART_INTERVAL,
        }
    }

    pub(crate) fn path(&self) -> &PathBuf {
        &self.dir_path
    }

    #[inline]
    pub fn dir_path(mut self, dir_path: PathBuf) -> Self {
        self.dir_path = dir_path;
        self
    }

    #[inline]
    pub fn minor_threshold_with_len(mut self, minor_threshold_with_len: usize) -> Self {
        self.minor_threshold_with_len = minor_threshold_with_len;
        self
    }

    #[inline]
    pub fn block_size(mut self, block_size: usize) -> Self {
        self.block_size = block_size;
        self
    }

    #[inline]
    pub fn data_restart_interval(mut self, data_restart_interval: usize) -> Self {
        self.data_restart_interval = data_restart_interval;
        self
    }

    #[inline]
    pub fn index_restart_interval(mut self, index_restart_interval: usize) -> Self {
        self.index_restart_interval = index_restart_interval;
        self
    }

    #[inline]
    pub fn wal_threshold(mut self, wal_threshold: usize) -> Self {
        self.wal_threshold = wal_threshold;
        self
    }

    #[inline]
    pub fn sst_file_size(mut self, sst_file_size: usize) -> Self {
        self.sst_file_size = sst_file_size;
        self
    }

    #[inline]
    pub fn major_threshold_with_sst_size(mut self, major_threshold_with_sst_size: usize) -> Self {
        self.major_threshold_with_sst_size = major_threshold_with_sst_size;
        self
    }

    #[inline]
    pub fn major_select_file_size(mut self, major_select_file_size: usize) -> Self {
        self.major_select_file_size = major_select_file_size;
        self
    }

    #[inline]
    pub fn level_sst_magnification(mut self, level_sst_magnification: usize) -> Self {
        self.level_sst_magnification = level_sst_magnification;
        self
    }

    #[inline]
    pub fn desired_error_prob(mut self, desired_error_prob: f64) -> Self {
        self.desired_error_prob = desired_error_prob;
        self
    }

    #[inline]
    pub fn block_cache_size(mut self, cache_size: usize) -> Self {
        self.block_cache_size = cache_size;
        self
    }

    #[inline]
    pub fn table_cache_size(mut self, cache_size: usize) -> Self {
        self.table_cache_size = cache_size;
        self
    }

    #[inline]
    pub fn compactor_check_time(mut self, compactor_check_time: u64) -> Self {
        self.compactor_check_time = compactor_check_time;
        self
    }

    #[inline]
    pub fn wal_enable(mut self, wal_enable: bool) -> Self {
        self.wal_enable = wal_enable;
        self
    }

    #[inline]
    pub fn wal_async_put_enable(mut self, wal_async_put_enable: bool) -> Self {
        self.wal_async_put_enable = wal_async_put_enable;
        self
    }
}

/// 插入时Sequence id生成器
///
/// 与`Gen`比较大的不同在于
/// - `Sequence`随着每次重启都会重置为0，而seq上限很高，可以在此次运行时生成有序且不相同的id
/// - `Gen`以时间戳为基础，每次保证每次重启都保证时间有序，但不足以作为Seq的生成，因为上限较低
pub(crate) struct Sequence {}

pub(crate) struct Gen {}

impl Sequence {
    pub(crate) fn create() -> i64 {
        SEQ_COUNT.fetch_add(1, Ordering::Relaxed)
    }
}

impl Gen {
    /// 将GEN_BUF初始化至当前时间戳
    ///
    /// 与create_gen相对应，需要将GEN初始化为当前时间戳
    pub(crate) fn init() {
        GEN_BUF.store(Local::now().timestamp_millis(), Ordering::Relaxed);
    }

    pub(crate) fn create() -> i64 {
        GEN_BUF.fetch_add(1, Ordering::Relaxed)
    }
}

/// 日志记录，可选以Task类似的异步写数据或同步
pub(crate) async fn wal_put(wal: &Arc<LogLoader>, data: KeyValue, is_sync: bool) {
    if is_sync {
        wal_put_(wal, data);
    } else {
        let wal = Arc::clone(wal);
        let _ignore = tokio::spawn(async move {
            wal_put_(&wal, data);
        });
    }

    fn wal_put_(wal: &Arc<LogLoader>, data: KeyValue) {
        if let Err(err) = wal.log(data) {
            error!("[LsmStore][wal_put][error happen]: {:?}", err);
        }
    }
}

#[cfg(test)]
mod tests {
    use std::thread::sleep;
    use std::time::{Duration, Instant};
    use itertools::Itertools;
    use tempfile::TempDir;
    use crate::kernel::lsm::lsm_kv::{Config, Gen, LsmStore, Sequence};
    use crate::kernel::{KVStore, Result};

    #[test]
    fn test_seq_create() {
        let i_1 = Sequence::create();

        let i_2 = Sequence::create();

        assert!(i_1 < i_2);
    }

    #[test]
    fn test_gen_create() {
        let i_1 = Gen::create();

        let i_2 = Gen::create();

        assert!(i_1 < i_2);

        Gen::init();
        let i_3 = Gen::create();

        sleep(Duration::from_secs(1));

        Gen::init();
        let i_4 = Gen::create();

        assert!(i_3 > i_2);
        assert!(i_4 > i_3);
    }

    #[test]
    fn test_lsm_major_compactor() -> Result<()> {
        let temp_dir = TempDir::new().expect("unable to create temporary working directory");

        tokio_test::block_on(async move {
            let times = 10000;

            let value = b"Stray birds of summer come to my window to sing and fly away.
            And yellow leaves of autumn, which have no songs, flutter and fall
            there with a sign.";

            let config = Config::new(temp_dir.path().to_str().unwrap())
                .wal_enable(false)
                .minor_threshold_with_len(1000)
                .major_threshold_with_sst_size(4);
            let kv_store = LsmStore::open_with_config(config).await?;
            let mut vec_kv = Vec::new();

            for i in 0..times {
                let vec_u8 = bincode::serialize(&i)?;
                vec_kv.push((
                    vec_u8.clone(),
                    vec_u8.into_iter()
                        .chain(value.to_vec())
                        .collect_vec()
                ));
            }

            let start = Instant::now();
            for i in 0..times {
                kv_store.set(&vec_kv[i].0, vec_kv[i].1.clone()).await?
            }
            println!("[set_for][Time: {:?}]", start.elapsed());

            kv_store.flush().await?;

            let start = Instant::now();
            for i in 0..times {
                assert_eq!(kv_store.get(&vec_kv[i].0).await?, Some(vec_kv[i].1.clone()));
            }
            println!("[get_for][Time: {:?}]", start.elapsed());
            kv_store.flush().await?;

            Ok(())
        })
    }
}<|MERGE_RESOLUTION|>--- conflicted
+++ resolved
@@ -11,13 +11,8 @@
 use tokio::sync::oneshot;
 use tokio::time::sleep;
 use tracing::error;
-<<<<<<< HEAD
-use crate::KernelError;
-use crate::kernel::{CommandData, DEFAULT_LOCK_FILE, KVStore, lock_or_time_out};
-=======
 use crate::KvsError;
 use crate::kernel::{DEFAULT_LOCK_FILE, KVStore, lock_or_time_out};
->>>>>>> 08af9499
 use crate::kernel::io::FileExtension;
 use crate::kernel::lsm::block;
 use crate::kernel::lsm::compactor::{Compactor, CompactTask};
@@ -153,17 +148,8 @@
     #[inline]
     async fn remove(&self, key: &[u8]) -> Result<()> {
         match self.get(key).await? {
-<<<<<<< HEAD
-            Some(_) => {
-                self.append_cmd_data(
-                   CommandData::remove(key.to_vec()), true
-                ).await
-            }
-            None => { Err(KernelError::KeyNotFound) }
-=======
             Some(_) => self.append_cmd_data((key.to_vec(), None)).await,
             None => Err(KvsError::KeyNotFound)
->>>>>>> 08af9499
         }
     }
 
